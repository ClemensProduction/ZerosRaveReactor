-- ============================================
-- AUDIO ANALYSIS & BEAT DETECTION MODULE
-- ============================================
-- This module handles all FFT analysis, beat detection,
-- and advanced music pattern recognition
--
-- IMPORTANT: This module is now FPS-independent and sample-rate aware
-- All timing is based on real-time (seconds) rather than frames
-- All frequency bands are calculated dynamically based on audio sample rate

--[[
    Initialize frequency band mappings for more accurate beat detection
    Maps FFT bins to actual frequency ranges based on sample rate

    This function now supports DYNAMIC frequency band calculation to handle
    different audio sample rates (44.1kHz, 48kHz, etc.) from various sources
]]
function ENT:InitializeFrequencyBands()
    -- Use config ranges for grouped bands initially
    -- These will be recalculated when audio starts playing
    self.FrequencyBands = self.Config.Frequencies

    -- Initialize sample rate tracking
    self.AudioSampleRate = 44100  -- Default, will be updated when audio plays
    self.FFTBinWidth = 0  -- Calculated when we know sample rate
end

--[[
    Recalculate frequency bands based on actual audio sample rate
    This ensures we're analyzing the correct frequency ranges regardless of audio quality

    IMPORTANT: This function maps frequencies to the GROUPED BANDS, not raw FFT bins!
    The FFT data is grouped into Config.FFT.Bands (64) bands for processing.

    Called when audio starts playing or sample rate changes
]]
function ENT:RecalculateFrequencyBands()
    if not self.SoundChannel then return end

    -- Get actual sample rate from the audio channel
    -- Different audio sources (YouTube, SoundCloud, local files) may have different rates:
    -- Common rates: 44100 Hz (CD quality), 48000 Hz (professional), 32000 Hz (lower quality)
    local sampleRate = 44100  -- Default fallback

    -- Try to get actual sample rate from the audio channel
    local success, rate = pcall(function()
        return self.SoundChannel:GetSamplingRate()
    end)

    if success and rate and rate > 0 then
        sampleRate = rate
    end

    self.AudioSampleRate = sampleRate

    -- Calculate GROUPED band width
    -- CRITICAL: FFT data is grouped into Config.FFT.Bands (64) bands in AnalyzeFFT()
    -- So we need to map frequencies to these grouped bands, NOT raw FFT bins!
    local nyquist = sampleRate / 2
    local groupedBandWidth = nyquist / self.Config.FFT.Bands  -- Hz per grouped band

    -- Helper function to convert frequency (Hz) to GROUPED band index
    -- Returns which of the 64 grouped bands contains this frequency
    local function FreqToBand(freq)
        local band = math.floor(freq / groupedBandWidth) + 1  -- +1 because Lua is 1-indexed
        return math.max(1, math.min(self.Config.FFT.Bands, band))
    end

    -- Recalculate all frequency bands based on actual sample rate
    -- These map to the GROUPED bands (1-64), ensuring NO OVERLAP between beat types
    self.FrequencyBands = {
        SubBass = {FreqToBand(20), FreqToBand(80)},        -- 20-80 Hz: Sub-bass, kick fundamentals
        Bass = {FreqToBand(80), FreqToBand(250)},          -- 80-250 Hz: Bass drum body, bass guitar
        LowMid = {FreqToBand(250), FreqToBand(500)},       -- 250-500 Hz: Low mids
        Mid = {FreqToBand(500), FreqToBand(2000)},         -- 500-2000 Hz: Snare, vocals, guitars
        HighMid = {FreqToBand(2000), FreqToBand(4000)},    -- 2000-4000 Hz: Claps, high vocals
        High = {FreqToBand(4000), FreqToBand(8000)},       -- 4000-8000 Hz: Hi-hats, cymbals
        VeryHigh = {FreqToBand(8000), FreqToBand(16000)}   -- 8000-16000 Hz: Air, shimmer
    }

    -- Log the actual band mappings for debugging
    print("[Audio Analysis] Sample rate: " .. sampleRate .. " Hz")
    print("[Audio Analysis] Grouped band width: " .. math.floor(groupedBandWidth) .. " Hz")
    print("[Audio Analysis] SubBass bands: " .. self.FrequencyBands.SubBass[1] .. "-" .. self.FrequencyBands.SubBass[2] ..
          " (" .. (self.FrequencyBands.SubBass[1]-1)*groupedBandWidth .. "-" .. self.FrequencyBands.SubBass[2]*groupedBandWidth .. " Hz)")
    print("[Audio Analysis] Bass bands: " .. self.FrequencyBands.Bass[1] .. "-" .. self.FrequencyBands.Bass[2] ..
          " (" .. (self.FrequencyBands.Bass[1]-1)*groupedBandWidth .. "-" .. self.FrequencyBands.Bass[2]*groupedBandWidth .. " Hz)")
    print("[Audio Analysis] Mid bands: " .. self.FrequencyBands.Mid[1] .. "-" .. self.FrequencyBands.Mid[2] ..
          " (" .. (self.FrequencyBands.Mid[1]-1)*groupedBandWidth .. "-" .. self.FrequencyBands.Mid[2]*groupedBandWidth .. " Hz)")
    print("[Audio Analysis] High bands: " .. self.FrequencyBands.High[1] .. "-" .. self.FrequencyBands.High[2] ..
          " (" .. (self.FrequencyBands.High[1]-1)*groupedBandWidth .. "-" .. self.FrequencyBands.High[2]*groupedBandWidth .. " Hz)")
end

-- ============================================
-- FFT ANALYSIS
-- ============================================

--[[
    Main FFT analysis function
    Processes audio data to extract frequency information and detect beats

    FFT (Fast Fourier Transform) converts audio from time domain to frequency domain,
    allowing us to see which frequencies are present and how strong they are
]]
function ENT:AnalyzeFFT()
    -- Only analyze if music is playing
    if not self:IsRadioPlaying() then return end

    -- Get FFT data from audio channel
    -- FFT returns an array of values representing energy at different frequencies
    local fftTable = {}
    local success = pcall(function()
        self.SoundChannel:FFT(fftTable, self.Config.FFT.Size)
    end)

    if not success or #fftTable == 0 then return end

    -- Save previous frame data for calculating spectral flux (change between frames)
    -- This helps detect sudden changes in frequency content (beats, onsets)
    if self.FFTData and #self.FFTData > 0 then
        self.PrevFFTData = {}
        for i = 1, self.Config.FFT.Bands do
            self.PrevFFTData[i] = self.FFTData[i] or 0
        end
    end

    if not self.PrevFFTData then
        self.PrevFFTData = {}
        for i = 1, self.Config.FFT.Bands do
            self.PrevFFTData[i] = 0
        end
    end

    -- Process new FFT data by grouping bins into bands
    -- This reduces noise and makes detection more reliable
    self.FFTData = {}
    local bandSize = math.max(1, math.floor(#fftTable / self.Config.FFT.Bands))
    local maxBandAvg = 0
    local tempAvgs = {}

    -- Calculate average energy for each band
    for i = 1, self.Config.FFT.Bands do
        local sum = 0
        local count = 0
        local startIdx = math.floor((i - 1) * bandSize) + 1
        local endIdx = math.min(#fftTable, math.floor(i * bandSize))

        for j = startIdx, endIdx do
            if fftTable[j] and type(fftTable[j]) == "number" then
                sum = sum + fftTable[j]
                count = count + 1
            end
        end

        local avg = count > 0 and (sum / count) or 0
        tempAvgs[i] = avg
        maxBandAvg = math.max(maxBandAvg, avg)
    end

    -- Adaptive normalization to handle different loudness levels
    -- Keeps energy values in a consistent 0-1 range regardless of volume
    table.insert(self.EnergyHistory, maxBandAvg)
    if #self.EnergyHistory > self.MaxEnergyHistory then
        table.remove(self.EnergyHistory, 1)
    end

    local maxEnergy = 0
    for _, energy in ipairs(self.EnergyHistory) do
        maxEnergy = math.max(maxEnergy, energy)
    end

    -- Smoothly adjust normalization factor based on recent maximum energy
    self.CurrentMaxEnergy = Lerp(0.05, self.CurrentMaxEnergy or 0.01, maxEnergy)
    local normFactor = (self.CurrentMaxEnergy and self.CurrentMaxEnergy > 0.001) and (4 / self.CurrentMaxEnergy) or 1

    -- Normalize and smooth FFT data
    for i = 1, self.Config.FFT.Bands do
        local normAvg = math.Clamp((tempAvgs[i] or 0) * normFactor, 0, 1)
        local smoothing = self.Config.FFT.Smoothing or 0.2
        -- Smooth the data to reduce jitter and noise
        self.FFTSmooth[i] = Lerp(smoothing, normAvg, self.FFTSmooth[i] or 0)
        self.FFTData[i] = self.FFTSmooth[i]
        self.FFTNormalized[i] = math.min(1, self.FFTSmooth[i])
    end

    -- Calculate spectral flux (measure of change in frequency content)
    -- Higher flux indicates transients/onsets (beats, note changes, etc.)
    local flux = self:CalculateSpectralFlux()
    self.CurrentFlux = flux

    -- Update intensities for different frequency ranges
    self.BassIntensity = self:GetFrequencyIntensity("Bass")
    self.TrebleIntensity = self:GetFrequencyIntensity("High")
    self.VisualIntensity = (self.BassIntensity + self.TrebleIntensity) / 2

    -- Visualization helpers for rendering effects
    self.fft_data = self.FFTData
    self.fft_smooth = self.VisualIntensity
    self.fft_scale = 1 + self.VisualIntensity * 2
    self.fft_rot = CurTime() * 30
    self.fft_ring_count = math.floor(self.VisualIntensity * 10) + 1
    self.fft_sphere_count = math.floor(self.VisualIntensity * 5) + 1
    self.fft_col01 = self.CurrentColor
    self.fft_col02 = HSVToColor((CurTime() * 50) % 360, 1, 1)
    self.fft_col03 = HSVToColor((CurTime() * 70) % 360, 1, 1)

    -- Calculate average tempo from beat history
    if #self.BeatHistory > 1 then
        local intervals = 0
        for k = 2, #self.BeatHistory do
            intervals = intervals + (self.BeatHistory[k] - self.BeatHistory[k - 1])
        end
        self.fft_tempo_avg = intervals / (#self.BeatHistory - 1)
    else
        self.fft_tempo_avg = 1
    end

    -- Skip beat detection and visuals during calibration phase
    -- This allows the system to learn the song's characteristics first
    if CurTime() < self.CalibrationEndTime then return end

    -- Trigger beat detection and visual updates
    self:DetectBeatsAdvanced()
    self:UpdateVisualColor()
end

--[[
    Calculate spectral flux for onset detection
    Spectral flux measures the positive change in frequency content between frames
    High flux values indicate transients (beats, note onsets, etc.)

    @return number: Spectral flux value (higher = more change)
]]
function ENT:CalculateSpectralFlux()
    -- Initialize previous data if needed
    if not self.PrevFFTData then
        self.PrevFFTData = {}
        for i = 1, self.Config.FFT.Bands do
            self.PrevFFTData[i] = 0
        end
    end

    -- Ensure we have valid FFT data
    if not self.FFTData or #self.FFTData == 0 then
        self.CurrentFlux = 0
        return 0
    end

    -- Calculate weighted spectral flux
    local flux = 0
    for i = 1, math.min(self.Config.FFT.Bands, #self.FFTData) do
        local curr = self.FFTData[i] or 0
        local prev = self.PrevFFTData[i] or 0
        local diff = curr - prev

        -- Only count positive changes (onsets, not offsets)
        -- This prevents detecting note releases as beats
        if diff > 0 then
            -- Weight lower frequencies more heavily
            -- Bass frequencies are usually more important for beat detection
            local weight = 1 + (1 - (i / self.Config.FFT.Bands)) * 0.5
            flux = flux + (diff * weight)
        end
    end

    self.CurrentFlux = flux -- Store for debug display

    return flux
end

--[[
    Get average intensity for a specific frequency range
    Useful for tracking bass, mids, treble separately

    @param range: String key from FrequencyBands table (e.g., "Bass", "Mid", "High")
    @return number: Average intensity (0-1) for that frequency range
]]
function ENT:GetFrequencyIntensity(range)
    local band = self.FrequencyBands[range]
    if not band or not self.FFTNormalized then return 0 end

    local sum = 0
    local count = 0

    -- Clamp indices to valid range to prevent out-of-bounds access
    local startIdx = math.max(1, band[1])
    local endIdx = math.min(band[2], #self.FFTNormalized)

    -- Calculate average intensity for this frequency range
    for i = startIdx, endIdx do
        if self.FFTNormalized[i] and type(self.FFTNormalized[i]) == "number" then
            sum = sum + self.FFTNormalized[i]
            count = count + 1
        end
    end

    return count > 0 and (sum / count) or 0
end

-- ============================================
-- BEAT DETECTION
-- ============================================

--[[
    Advanced beat detection using multiple detection methods
    Combines spectral flux, energy peaks, and frequency-specific analysis
    to detect different types of percussion (kick, snare, hi-hat, clap)
]]
function ENT:DetectBeatsAdvanced()
    -- ===== EXISTING BEAT DETECTION =====

<<<<<<< HEAD
    -- KICK DRUM DETECTION (low frequency, 20-80 Hz)
    -- Typically the strongest beat element in most music
    -- Uses SubBass range for the fundamental frequency of the kick
    local kickDetected, kickIntensity = self:DetectFrequencyBeat(
        "SubBass",  -- Frequency range to analyze (20-80 Hz)
        "Kick",     -- Beat type identifier
        0.9,        -- Threshold multiplier (slightly more sensitive since kicks are important)
        0.15        -- Cooldown time (seconds) - prevents double-trigger on same kick
    )
    if kickDetected then
        self:OnBeatDetected(kickIntensity, "Kick")
    end

    -- SNARE DRUM DETECTION (mid frequency, 500-2000 Hz)
    -- Usually on beats 2 and 4 in most music
    -- Snares have energy in the mid-range (body) and high-range (crack)
    local snareDetected, snareIntensity = self:DetectFrequencyBeat(
        "Mid",      -- Frequency range (500-2000 Hz)
        "Snare",    -- Beat type identifier
        1.1,        -- Threshold multiplier (slightly less sensitive - snares can be subtle)
        0.15        -- Cooldown time
    )
    if snareDetected then
        self:OnBeatDetected(snareIntensity, "Snare")
    end

    -- HI-HAT DETECTION (high frequency, 4000-8000 Hz)
    -- Rapid rhythmic element, often every 8th or 16th note
    -- Hi-hats are very high frequency with fast attacks
    local hihatDetected, hihatIntensity = self:DetectFrequencyBeat(
        "High",     -- Frequency range (4000-8000 Hz)
        "HiHat",    -- Beat type identifier
        1.2,        -- Threshold multiplier (less sensitive - hi-hats are quieter and more frequent)
        0.08        -- Shorter cooldown (hi-hats can be very fast)
    )
    if hihatDetected then
        self:OnBeatDetected(hihatIntensity, "HiHat")
    end

    -- CLAP/PERCUSSION DETECTION (high-mid frequency, 2000-4000 Hz)
    -- Hand claps, snaps, and other percussive elements
    -- Claps have a distinctive mid-high frequency signature
    local clapDetected, clapIntensity = self:DetectFrequencyBeat(
        "HighMid",  -- Frequency range (2000-4000 Hz)
        "Clap",     -- Beat type identifier
        1.1,        -- Threshold multiplier (moderate sensitivity)
        0.15        -- Cooldown time
    )
    if clapDetected then
        self:OnBeatDetected(clapIntensity, "Clap")
    end
=======
	-- KICK DRUM DETECTION (low frequency, 20-60 Hz)
	-- Typically the strongest beat element in most music
	local kickDetected, kickIntensity = self:DetectFrequencyBeat(
	    "SubBass",  -- Frequency range to analyze
	    "Kick",     -- Beat type identifier
	    1.0,        -- Threshold multiplier (sensitive for deep bass)
	    0.1         -- Cooldown time (seconds) between detections
	)
	if kickDetected then
	    self:OnBeatDetected(kickIntensity, "Kick")
	end

	-- SNARE DRUM DETECTION (mid frequency, 500-2000 Hz)
	-- Usually on beats 2 and 4 in most music
	local snareDetected, snareIntensity = self:DetectFrequencyBeat(
	    "Mid",
	    "Snare",
	    1.2,        -- Slightly higher threshold to avoid bass bleed
	    0.1
	)
	if snareDetected then
	    self:OnBeatDetected(snareIntensity, "Snare")
	end

	-- HI-HAT DETECTION (high frequency, 4000-8000 Hz)
	-- Rapid rhythmic element, often every 8th or 16th note
	local hihatDetected, hihatIntensity = self:DetectFrequencyBeat(
	    "High",
	    "HiHat",
	    1.5,        -- Higher threshold for noisy highs
	    0.1
	)
	if hihatDetected then
	    self:OnBeatDetected(hihatIntensity, "HiHat")
	end

	-- CLAP/PERCUSSION DETECTION (high-mid frequency, 2000-4000 Hz)
	-- Hand claps, snaps, and other percussive elements
	local clapDetected, clapIntensity = self:DetectFrequencyBeat(
	    "HighMid",
	    "Clap",
	    1.3,        -- Medium-high threshold
	    0.1
	)
	if clapDetected then
	    self:OnBeatDetected(clapIntensity, "Clap")
	end
>>>>>>> 27aeb451

    -- ===== NEW ADVANCED DETECTION =====

    -- VOCAL ONSET DETECTION
    -- Detects when vocals start singing (not just any sound in vocal range)
    local vocalDetected, vocalIntensity = self:DetectVocalOnset()
    if vocalDetected then
        self:OnVocalDetected(vocalIntensity)
        -- Uncomment to debug: print("Vocal Onset Detected:", vocalIntensity)
    end

    -- BASSLINE GROOVE DETECTION
    -- Detects consistent rhythmic bass patterns (not just individual kicks)
    -- Useful for detecting funky basslines, EDM grooves, etc.
    local grooveDetected, grooveConfidence, grooveType = self:DetectBasslineGroove()
    if grooveDetected then
        self:OnBasslineGrooveDetected(grooveConfidence, grooveType)
        print("Bassline Groove:", grooveType, "Confidence:", grooveConfidence)
    end

    -- BUILD-UP/DROP DETECTION
    -- Detects energy transitions common in EDM and electronic music
    -- "Building" = energy increasing (pre-drop), "Dropping" = sudden energy release
    local transitionState, transitionIntensity = self:DetectEnergyTransition()
    if transitionState ~= "steady" then
        self:OnEnergyTransition(transitionState, transitionIntensity)

        -- Rate-limit console output to avoid spam
        if transitionState == "dropping" and not self.LastDropPrint or (self.LastDropPrint and CurTime() - self.LastDropPrint > 1) then
            print("Energy Transition:", transitionState, "Intensity:", transitionIntensity)
            self.LastDropPrint = CurTime()
        end
    end
end

--[[
    Detect beats in a specific frequency range
    Uses adaptive thresholding based on recent history to handle different song styles

    @param frequencyRange: Key from FrequencyBands table (e.g., "Bass", "Mid")
    @param beatType: Type of beat identifier (e.g., "Kick", "Snare")
    @param threshold: Detection threshold multiplier (higher = less sensitive, 1.0 = default)
    @param cooldown: Minimum time in SECONDS between detections (prevents double-triggers)
    @return boolean, number: Whether beat detected, intensity (0-1)
]]
/*
function ENT:DetectFrequencyBeat(frequencyRange, beatType, threshold, cooldown)
    local currentTime = CurTime()

    -- Check cooldown to prevent detecting the same beat multiple times
    -- This is TIME-BASED (seconds), not frame-based, so works at any FPS
    if self.LastBeatTimes[beatType] and (currentTime - self.LastBeatTimes[beatType] < cooldown) then
        return false, 0
    end

    -- Get frequency band for this beat type
    local band = self.FrequencyBands[frequencyRange]
    if not band or not self.FFTData or not self.PrevFFTData then
        return false, 0
    end

    -- Calculate spectral flux for this specific frequency range
    -- Flux = positive change in energy (indicates onset/transient)
    local flux = 0
    local energy = 0

    local startIdx = math.max(1, band[1])
    local endIdx = math.min(band[2], #self.FFTData)

    -- Check if this band is valid (not overlapping with wrong range)
    if startIdx > endIdx or startIdx > #self.FFTData then
        return false, 0
    end

    for i = startIdx, endIdx do
        local curr = self.FFTData[i] or 0
        local prev = self.PrevFFTData[i] or 0
        local diff = curr - prev

        -- Accumulate positive changes (onsets)
        if diff > 0 then
            flux = flux + diff
        end

        -- Also track total energy in this band
        energy = energy + curr
    end

    -- Normalize by band size to handle different band widths
    local bandSize = endIdx - startIdx + 1
    if bandSize > 0 then
        flux = flux / bandSize
        energy = energy / bandSize
    end

    -- Per-band flux history for automatic adaptive thresholding
    -- Each beat type learns its own characteristics
    local bandHistory = self.FluxHistory[beatType] or {}
    table.insert(bandHistory, flux)
    if #bandHistory > self.FluxHistorySize then
        table.remove(bandHistory, 1)
    end
    self.FluxHistory[beatType] = bandHistory

    -- Need enough calibration data before detecting
    if #bandHistory < 20 then
        return false, 0
    end

    -- Compute adaptive statistics per band
    -- Mean, variance, and median help us set dynamic thresholds
    local avgFlux = 0
    local variance = 0
    local sorted = table.Copy(bandHistory)
    table.sort(sorted)
    local medianFlux = (#sorted > 0) and sorted[math.floor(#sorted / 2) + 1] or 0.001

    if #bandHistory > 0 then
        for _, f in ipairs(bandHistory) do avgFlux = avgFlux + f end
        avgFlux = avgFlux / #bandHistory

        for _, f in ipairs(bandHistory) do variance = variance + (f - avgFlux) ^ 2 end
        variance = variance / #bandHistory
    else
        avgFlux = 0.001
    end
    local stdDev = math.sqrt(variance)

    -- Adaptive threshold with USER-PROVIDED threshold multiplier
    -- FIXED: Now actually uses the threshold parameter!
    -- threshold = 1.0 (default), higher = less sensitive, lower = more sensitive
    local baseThreshold = (avgFlux + (stdDev * 0.8)) + (medianFlux * 0.1)
    local fluxThreshold = baseThreshold * threshold

    -- Frequency-specific energy thresholds (different instruments have different loudness)
    -- Kick drums are usually loudest, hi-hats are quieter
    local energyThreshold = 0.15  -- Base threshold
    if beatType == "Kick" then
        energyThreshold = 0.25  -- Kicks should be strong
    elseif beatType == "Snare" then
        energyThreshold = 0.20  -- Snares are loud but not as loud as kicks
    elseif beatType == "HiHat" then
        energyThreshold = 0.10  -- Hi-hats are quieter
    elseif beatType == "Clap" then
        energyThreshold = 0.15  -- Claps moderate
    end

    -- CRITICAL: Prevent multiple beat types from triggering on the exact same frame
    -- This happens when a strong transient (like a kick) causes energy across all frequencies
    -- Only allow ONE beat type per frame by checking if ANY beat was just detected
    local lastAnyBeat = 0
    for _, time in pairs(self.LastBeatTimes) do
        lastAnyBeat = math.max(lastAnyBeat, time)
    end

    -- If ANY beat was detected within 0.02 seconds (20ms), require MUCH higher threshold
    -- This prevents cascading detections from the same transient
    local frameLockTime = 0.02
    if lastAnyBeat > 0 and (currentTime - lastAnyBeat) < frameLockTime then
        -- Another beat just fired, so this one needs to be MUCH stronger to also fire
        fluxThreshold = fluxThreshold * 2.0  -- 2x threshold during lock period
        energyThreshold = energyThreshold * 1.5  -- 1.5x energy requirement
    end

    -- Beat detected if both flux and energy exceed thresholds
    if flux > fluxThreshold and energy > energyThreshold then

        self.LastBeatTimes[beatType] = currentTime

        -- Add to beat history for tempo calculation
        table.insert(self.BeatHistory, currentTime)
        if #self.BeatHistory > 20 then
            table.remove(self.BeatHistory, 1)
        end

        -- Calculate intensity based on how much we exceeded the threshold
        -- Higher intensity = stronger beat
        local intensity = math.min(1, flux / (fluxThreshold + 1e-6))

        return true, intensity
    end

    return false, 0
end
*/

--[[
    Detect beats in a specific frequency range
    Uses adaptive thresholding based on recent history to handle different song styles

    @param frequencyRange: Key from FrequencyBands table (e.g., "Bass", "Mid")
    @param beatType: Type of beat identifier (e.g., "Kick", "Snare")
    @param threshold: Detection threshold multiplier (higher = less sensitive)
    @param cooldown: Minimum time in SECONDS between detections (prevents double-triggers)
    @return boolean, number: Whether beat detected, intensity (0-1)
]]
function ENT:DetectFrequencyBeat(frequencyRange, beatType, threshold, cooldown)
    local currentTime = CurTime()

    -- Check cooldown to prevent detecting the same beat multiple times
    -- This is TIME-BASED (seconds), not frame-based, so works at any FPS
    if self.LastBeatTimes[beatType] and (currentTime - self.LastBeatTimes[beatType] < cooldown) then
        return false, 0
    end

    -- Get frequency band for this beat type
    local band = self.FrequencyBands[frequencyRange]
    if not band or not self.FFTData or not self.PrevFFTData then
        return false, 0
    end

    -- Calculate spectral flux for this specific frequency range
    -- Flux = positive change in energy (indicates onset/transient)
    local flux = 0
    local energy = 0

    local startIdx = math.max(1, band[1])
    local endIdx = math.min(band[2], #self.FFTData)

    for i = startIdx, endIdx do
        local curr = self.FFTData[i] or 0
        local prev = self.PrevFFTData[i] or 0
        local diff = curr - prev

        -- Accumulate positive changes (onsets)
        if diff > 0 then
            flux = flux + diff
        end

        -- Also track total energy in this band
        energy = energy + curr
    end

    -- Normalize by band size to handle different band widths
    local bandSize = endIdx - startIdx + 1
    if bandSize > 0 then
        flux = flux / bandSize
        energy = energy / bandSize
    end

    -- Per-band flux history for automatic adaptive thresholding
    -- Each beat type learns its own characteristics
    local bandHistory = self.FluxHistory[beatType] or {}
    table.insert(bandHistory, flux)
    if #bandHistory > self.FluxHistorySize then
        table.remove(bandHistory, 1)
    end
    self.FluxHistory[beatType] = bandHistory

    -- Compute adaptive statistics per band
    -- Mean, variance, and median help us set dynamic thresholds
    local avgFlux = 0
    local variance = 0
    local sorted = table.Copy(bandHistory)
    table.sort(sorted)
    local medianFlux = (#sorted > 0) and sorted[math.floor(#sorted / 2) + 1] or 0.001

    if #bandHistory > 0 then
        for _, f in ipairs(bandHistory) do avgFlux = avgFlux + f end
        avgFlux = avgFlux / #bandHistory

        for _, f in ipairs(bandHistory) do variance = variance + (f - avgFlux) ^ 2 end
        variance = variance / #bandHistory
    else
        avgFlux = 0.001
    end
    local stdDev = math.sqrt(variance)

    -- Fully automatic threshold: Mean + scaled standard deviation + median offset
    -- This adapts to each song's characteristics automatically
    -- FIXED: Apply the threshold multiplier here for per-type sensitivity tuning
    local fluxThreshold = threshold * ((avgFlux + (stdDev * 0.5)) + (medianFlux * 0.05))
    local energyThreshold = 0.2  -- Minimum energy to prevent false positives on silence

	print("flux: ",flux)
	print("fluxThreshold: ",fluxThreshold)
	print("energy: ",energy)
	print("energyThreshold: ",energyThreshold)
	print(" ")
    -- Beat detected if both flux and energy exceed thresholds
    if flux > fluxThreshold and energy > energyThreshold then

        self.LastBeatTimes[beatType] = currentTime

        -- Add to beat history for tempo calculation
        table.insert(self.BeatHistory, currentTime)
        if #self.BeatHistory > 20 then
            table.remove(self.BeatHistory, 1)
        end

        -- Calculate intensity based on how much we exceeded the threshold
        -- Higher intensity = stronger beat
        local intensity = math.min(1, flux / (fluxThreshold + 1e-6))

        return true, intensity
    end

    return false, 0
end

-- ============================================
-- ADVANCED PATTERN DETECTION
-- ============================================

--[[
    Detect vocal presence and onsets with broader coverage for 90% of songs

    This function analyzes multiple aspects of the audio to distinguish vocals from instruments:
    - Formants (0-4130Hz): The resonant frequencies that characterize vowel sounds
    - Harmonics (4130-6880Hz): The harmonic structure of the human voice
    - Sibilance (6880-10320Hz): "S", "T", "SH" sounds in speech/singing
    - Presence/Air (10320-13760Hz): Breath sounds and vocal "air"

    Uses advanced features:
    - Harmonic ratio: Peaks vs noise (voices are more tonal/harmonic)
    - Spectral centroid: Center of mass of spectrum (higher for vocals)
    - Spectral flatness: Tonal vs noisy (voices are tonal)
    - Bass correlation: Rejects bass-heavy transients that aren't vocals

    Adaptive calibration learns each song's baseline to reject false positives

    @return boolean, number: Vocal onset detected, smoothed vocal presence intensity (0-1)
]]
function ENT:DetectVocalOnset()
    local currentTime = CurTime()

    -- Initialize vocal tracker on first run
    if not self.VocalTracker then
        self.VocalTracker = {
            -- Energy histories (TIME-BASED, not frame-based)
            vocalEnergyHistory = {},
            instrumentalEnergyHistory = {},
            centroidHistory = {},
            flatnessHistory = {},
            harmonicRatioHistory = {},

            -- Smoothed values for stable detection
            vocalPresenceSmooth = 0,
            vocalEnergySmooth = 0,
            centroidSmooth = 0,
            flatnessSmooth = 0,
            harmonicRatioSmooth = 0,

            -- Adaptive baselines (learn each song's characteristics)
            vocalBaselineMax = 0.01,
            vocalBaselineAvg = 0.01,
            instrumentalBaselineMax = 0.01,
            instrumentalBaselineAvg = 0.01,

            -- Detection state
            lastVocalTime = 0,
            calibrationSamples = 0,

            -- TIME-BASED history management (seconds, not frames)
            maxHistoryTime = 4.0,  -- Keep 4 seconds of history
        }
    end

    local tracker = self.VocalTracker

    if not self.FFTData or #self.FFTData == 0 then
        return false, 0
    end

    -- Define vocal-related frequency bands (dynamically calculated based on sample rate)
    -- These cover the full range of human voice from bass singers to sopranos
    local formantBand = {1, 12}    -- 0-4130Hz: Fundamental frequencies + formants (vowels)
    local harmonicBand = {13, 20}  -- 4130-6880Hz: Harmonic overtones of voice
    local sibilanceBand = {21, 30} -- 6880-10320Hz: Consonants and sibilants
    local presenceBand = {31, 40}  -- 10320-13760Hz: Breath and "air" in vocals
    local bassBand = self.FrequencyBands["Bass"] or {1, 3}       -- Low instruments (to reject)
    local subBassBand = self.FrequencyBands["SubBass"] or {1, 1} -- Deep bass (to reject)

    -- Calculate weighted vocal energy across all vocal bands
    local vocalEnergy = 0
    local vocalCount = 0
    local fftSum = 0  -- For calculating spectral centroid
    local fftGeo = 1  -- For calculating spectral flatness (geometric mean)
    local fftBins = 0
    local peakCount = 0   -- Count frequency peaks (for harmonic ratio)
    local noiseEnergy = 0 -- Energy in non-peak regions

    -- Analyze FORMANTS (highest weight - most important for vocals)
    local startIdx = math.max(1, formantBand[1])
    local endIdx = math.min(formantBand[2], #self.FFTData)
    for i = startIdx, endIdx do
        local val = self.FFTData[i] or 0
        vocalEnergy = vocalEnergy + val * 1.0  -- Full weight
        vocalCount = vocalCount + 1.0
        fftSum = fftSum + val
        fftGeo = fftGeo * (val + 1e-6)
        fftBins = fftBins + 1

        -- Simple peak detection (local maximum)
        -- Harmonic sounds have more peaks than noise
        if i > 1 and i < #self.FFTData and val > (self.FFTData[i-1] or 0) and val > (self.FFTData[i+1] or 0) then
            peakCount = peakCount + 1
        else
            noiseEnergy = noiseEnergy + val
        end
    end

    -- Analyze HARMONICS (medium weight)
    startIdx = math.max(1, harmonicBand[1])
    endIdx = math.min(harmonicBand[2], #self.FFTData)
    for i = startIdx, endIdx do
        local val = self.FFTData[i] or 0
        vocalEnergy = vocalEnergy + val * 0.7  -- 70% weight
        vocalCount = vocalCount + 0.7
        fftSum = fftSum + val
        fftGeo = fftGeo * (val + 1e-6)
        fftBins = fftBins + 1
        if i > 1 and i < #self.FFTData and val > (self.FFTData[i-1] or 0) and val > (self.FFTData[i+1] or 0) then
            peakCount = peakCount + 1
        else
            noiseEnergy = noiseEnergy + val
        end
    end

    -- Analyze SIBILANCE (lower weight but important for consonants)
    startIdx = math.max(1, sibilanceBand[1])
    endIdx = math.min(sibilanceBand[2], #self.FFTData)
    local sibilanceEnergy = 0
    local sibilanceCount = 0
    for i = startIdx, endIdx do
        local val = self.FFTData[i] or 0
        sibilanceEnergy = sibilanceEnergy + val
        sibilanceCount = sibilanceCount + 1
        fftSum = fftSum + val
        fftGeo = fftGeo * (val + 1e-6)
        fftBins = fftBins + 1
        if i > 1 and i < #self.FFTData and val > (self.FFTData[i-1] or 0) and val > (self.FFTData[i+1] or 0) then
            peakCount = peakCount + 1
        else
            noiseEnergy = noiseEnergy + val
        end
    end
    sibilanceEnergy = sibilanceCount > 0 and (sibilanceEnergy / sibilanceCount) or 0

    -- Analyze PRESENCE/AIR (breath sounds, natural vocal quality)
    startIdx = math.max(1, presenceBand[1])
    endIdx = math.min(presenceBand[2], #self.FFTData)
    local presenceEnergy = 0
    local presenceCount = 0
    for i = startIdx, endIdx do
        local val = self.FFTData[i] or 0
        presenceEnergy = presenceEnergy + val
        presenceCount = presenceCount + 1
        fftSum = fftSum + val
        fftGeo = fftGeo * (val + 1e-6)
        fftBins = fftBins + 1
    end
    presenceEnergy = presenceCount > 0 and (presenceEnergy / presenceCount) or 0

    -- Calculate weighted average vocal energy
    vocalEnergy = vocalCount > 0 and (vocalEnergy / vocalCount) or 0

    -- Calculate instrumental (bass) energy to distinguish from vocals
    local instrumentalEnergy = 0
    local instrumentalCount = 0

    -- Sub-bass (deep bass)
    startIdx = math.max(1, subBassBand[1])
    endIdx = math.min(subBassBand[2], #self.FFTData)
    for i = startIdx, endIdx do
        local val = self.FFTData[i] or 0
        instrumentalEnergy = instrumentalEnergy + val
        instrumentalCount = instrumentalCount + 1
    end

    -- Bass
    startIdx = math.max(1, bassBand[1])
    endIdx = math.min(bassBand[2], #self.FFTData)
    for i = startIdx, endIdx do
        local val = self.FFTData[i] or 0
        instrumentalEnergy = instrumentalEnergy + val
        instrumentalCount = instrumentalCount + 1
    end
    instrumentalEnergy = instrumentalCount > 0 and (instrumentalEnergy / instrumentalCount) or 0

    -- Calculate SPECTRAL CENTROID (center of mass of spectrum)
    -- Higher centroid = brighter sound = more likely to be vocals
    local spectralCentroid = 0
    if fftSum > 0 then
        local weightedSum = 0
        for i = 1, #self.FFTData do
            weightedSum = weightedSum + (self.FFTData[i] or 0) * i
        end
        spectralCentroid = weightedSum / fftSum
    end

    -- Calculate SPECTRAL FLATNESS (noisiness measure)
    -- Ratio of geometric mean to arithmetic mean
    -- Lower flatness = more tonal = more likely to be vocals
    local spectralFlatness = 0
    if fftBins > 0 then
        local arithMean = fftSum / fftBins
        local geoMean = (fftGeo ^ (1 / fftBins))
        spectralFlatness = geoMean / (arithMean + 1e-6)
    end

    -- Calculate HARMONIC RATIO (tonality measure)
    -- Ratio of peak energy to noise energy
    -- Higher ratio = more harmonic = more likely to be vocals
    local harmonicRatio = (peakCount > 0 and fftBins > 0) and (peakCount / fftBins) * (fftSum / (noiseEnergy + 1e-6)) or 0
    harmonicRatio = math.Clamp(harmonicRatio, 0, 1)

    -- Store current values in TIME-BASED histories
    table.insert(tracker.vocalEnergyHistory, {time = currentTime, value = vocalEnergy})
    table.insert(tracker.instrumentalEnergyHistory, {time = currentTime, value = instrumentalEnergy})
    table.insert(tracker.centroidHistory, {time = currentTime, value = spectralCentroid})
    table.insert(tracker.flatnessHistory, {time = currentTime, value = spectralFlatness})
    table.insert(tracker.harmonicRatioHistory, {time = currentTime, value = harmonicRatio})

    -- CRITICAL FIX: Remove old entries based on TIME, not count
    -- This ensures consistent behavior regardless of FPS
    local maxHistoryTime = tracker.maxHistoryTime

    while #tracker.vocalEnergyHistory > 0 and (currentTime - tracker.vocalEnergyHistory[1].time) > maxHistoryTime do
        table.remove(tracker.vocalEnergyHistory, 1)
    end
    while #tracker.instrumentalEnergyHistory > 0 and (currentTime - tracker.instrumentalEnergyHistory[1].time) > maxHistoryTime do
        table.remove(tracker.instrumentalEnergyHistory, 1)
    end
    while #tracker.centroidHistory > 0 and (currentTime - tracker.centroidHistory[1].time) > maxHistoryTime do
        table.remove(tracker.centroidHistory, 1)
    end
    while #tracker.flatnessHistory > 0 and (currentTime - tracker.flatnessHistory[1].time) > maxHistoryTime do
        table.remove(tracker.flatnessHistory, 1)
    end
    while #tracker.harmonicRatioHistory > 0 and (currentTime - tracker.harmonicRatioHistory[1].time) > maxHistoryTime do
        table.remove(tracker.harmonicRatioHistory, 1)
    end

    -- Calibration phase: Learn song characteristics
    -- Need enough samples before we can reliably detect vocals
    tracker.calibrationSamples = tracker.calibrationSamples + 1
    if tracker.calibrationSamples < 100 then
        return false, 0
    end

    -- Update adaptive baselines with slow decay
    -- Max baselines track the loudest moments
    tracker.vocalBaselineMax = math.max(tracker.vocalBaselineMax * 0.995, vocalEnergy)
    tracker.instrumentalBaselineMax = math.max(tracker.instrumentalBaselineMax * 0.995, instrumentalEnergy)

    -- Helper function to get trimmed average (removes outliers)
    local function getTrimmedAvg(history)
        local values = {}
        for _, entry in ipairs(history) do
            table.insert(values, entry.value)
        end

        table.sort(values)
        local trim = math.floor(#values * 0.1)  -- Trim 10% from each end
        local sum = 0
        for i = trim + 1, #values - trim do
            sum = sum + values[i]
        end
        return (#values - 2 * trim > 0) and (sum / (#values - 2 * trim)) or 0.01
    end

    -- Update average baselines (robust to outliers)
    tracker.vocalBaselineAvg = getTrimmedAvg(tracker.vocalEnergyHistory)
    tracker.instrumentalBaselineAvg = getTrimmedAvg(tracker.instrumentalEnergyHistory)

    -- Normalize all features to 0-1 range based on baselines
    local normVocal = tracker.vocalBaselineMax > 0.001 and (vocalEnergy / tracker.vocalBaselineMax) or 0
    local normInstrumental = tracker.instrumentalBaselineMax > 0.001 and (instrumentalEnergy / tracker.instrumentalBaselineMax) or 0
    local normCentroid = math.Clamp((spectralCentroid - 4) / 25, 0, 1)  -- Vocals typically 4-30
    local normFlatness = 1 - math.Clamp(spectralFlatness, 0, 1)  -- Invert: high = tonal
    local normSibilance = math.Clamp(sibilanceEnergy / (tracker.vocalBaselineAvg + 1e-6), 0, 1)
    local normPresence = math.Clamp(presenceEnergy / (tracker.vocalBaselineAvg * 0.5 + 1e-6), 0, 1)
    local normHarmonic = math.Clamp(harmonicRatio, 0, 1)

    -- Calculate composite VOCAL PRESENCE score (weighted combination)
    local energyRatio = normVocal / (normVocal + normInstrumental + 0.001)
    local absoluteVocal = normVocal
    local spectralBalance = (normVocal > normInstrumental * 0.7) and 1 or (normVocal / (normInstrumental + 0.001))
    local tonalityBoost = normFlatness * 0.4 + normCentroid * 0.3 + normHarmonic * 0.3
    local highFreqBoost = (normSibilance * 0.5 + normPresence * 0.5) > 0.25 and 0.2 or 0

    local vocalPresence = (energyRatio * 0.25) + (absoluteVocal * 0.25) + (spectralBalance * 0.2) + (tonalityBoost * 0.2) + highFreqBoost
    vocalPresence = math.Clamp(vocalPresence, 0, 1)

    -- FPS-INDEPENDENT SMOOTHING using FrameTime()
    -- Delta time ensures smooth values regardless of frame rate
    local smoothFactor = FrameTime() * 1.2  -- Smoothing speed (lower = smoother)
    tracker.vocalPresenceSmooth = Lerp(smoothFactor, tracker.vocalPresenceSmooth, vocalPresence)
    tracker.vocalEnergySmooth = Lerp(FrameTime() * 4, tracker.vocalEnergySmooth, vocalEnergy)
    tracker.centroidSmooth = Lerp(FrameTime() * 3, tracker.centroidSmooth, normCentroid)
    tracker.flatnessSmooth = Lerp(FrameTime() * 3, tracker.flatnessSmooth, normFlatness)
    tracker.harmonicRatioSmooth = Lerp(FrameTime() * 3, tracker.harmonicRatioSmooth, normHarmonic)

    -- Store smoothed values for external access
    self.vocalPresenceSmooth = tracker.vocalPresenceSmooth
    self.VocalEnergySmooth = tracker.vocalEnergySmooth

    -- VOCAL ONSET DETECTION
    -- An "onset" is when vocals START (not just presence)
    local isOnset = false

    -- Cooldown check (time-based, not frame-based)
    if currentTime - tracker.lastVocalTime > 0.1 then
        -- Get recent average to detect sudden increases
        local recentVocalEnergy = {}
        for i = math.max(1, #tracker.vocalEnergyHistory - 20), #tracker.vocalEnergyHistory do
            if tracker.vocalEnergyHistory[i] then
                table.insert(recentVocalEnergy, tracker.vocalEnergyHistory[i].value)
            end
        end

        local recentAvgVocal = 0.01
        if #recentVocalEnergy > 0 then
            -- Use trimmed average for robustness
            table.sort(recentVocalEnergy)
            local trim = math.floor(#recentVocalEnergy * 0.1)
            local sum = 0
            for i = trim + 1, #recentVocalEnergy - trim do
                sum = sum + recentVocalEnergy[i]
            end
            recentAvgVocal = (#recentVocalEnergy - 2 * trim > 0) and (sum / (#recentVocalEnergy - 2 * trim)) or 0.01
        end

        local onsetThreshold = recentAvgVocal * (1.1 + (tracker.vocalBaselineAvg * 0.1))

        -- Calculate vocal-specific flux (change in vocal frequencies only)
        local vocalFlux = 0
        if self.PrevFFTData then
            for i = formantBand[1], presenceBand[2] do
                local curr = self.FFTData[i] or 0
                local prev = self.PrevFFTData[i] or 0
                vocalFlux = vocalFlux + math.max(0, curr - prev)  -- Only positive changes
            end
            vocalFlux = vocalFlux / (presenceBand[2] - formantBand[1] + 1)
        end

        -- Check bass correlation to reject kick drums misidentified as vocals
        local bassFlux = self:GetFrequencyIntensity("Bass")
        local prevBassIntensity = self.PrevBassIntensity or 0
        local bassChange = math.abs(bassFlux - prevBassIntensity)
        local bassCorrelation = bassChange > 0.15 and 1 or 0
        self.PrevBassIntensity = bassFlux

        -- All conditions for vocal onset
        local check_energy = vocalEnergy > onsetThreshold           -- Sudden energy increase
        local check_presence = vocalPresence > 0.3                  -- High vocal presence
        local check_flat = tracker.flatnessSmooth > 0.25            -- Tonal (not noisy)
        local check_harmonic = tracker.harmonicRatioSmooth > 0.3    -- Harmonic structure
        local check_flux = vocalFlux > 0.01                         -- Positive change
        local check_bass = bassCorrelation < 0.5                    -- Not correlated with bass

		/*
		print("check_energy",check_energy)
		print("check_presence",check_presence)
		print("check_flat",check_flat)
		print("check_harmonic",check_harmonic)
		print("check_flux",check_flux)
		print("check_bass",check_bass)
		*/


        local check_result = check_energy and check_presence and check_flat and check_harmonic and check_flux and check_bass

        if check_result then
            -- Sustain check: Ensure vocal energy stays high for multiple frames
            -- Prevents false positives from brief transients
            local sustainCount = 0
            local checkFrames = math.min(5, #tracker.vocalEnergyHistory)
            for i = #tracker.vocalEnergyHistory - checkFrames + 1, #tracker.vocalEnergyHistory do
                if tracker.vocalEnergyHistory[i] and tracker.vocalEnergyHistory[i].value > onsetThreshold * 0.7 then
                    sustainCount = sustainCount + 1
                end
            end

            -- Need at least 3 out of last 5 frames to be high
            if sustainCount >= 3 then
                isOnset = true
                tracker.lastVocalTime = currentTime
            end
        end
    end

    return isOnset, tracker.vocalPresenceSmooth
end


--[[
    Detect consistent bassline patterns (grooves, not just individual kicks)

    This function identifies rhythmic bass patterns by:
    1. Tracking bass energy over time (TIME-BASED, not frame-based)
    2. Detecting peaks in bass energy
    3. Analyzing intervals between peaks for consistency
    4. Calculating BPM from interval timing (FIXED: no longer FPS-dependent!)
    5. Classifying groove type based on tempo

    @return boolean, number, string: Pattern detected, confidence (0-1), pattern type
]]
function ENT:DetectBasslineGroove()
    -- Initialize bassline tracking
    if not self.BasslineTracker then
        self.BasslineTracker = {
            history = {},              -- TIME-BASED history with timestamps
            patternBuffer = {},
            lastBassTime = 0,
            patternConfidence = 0,
            currentPattern = "none",
            maxHistoryTime = 3.5       -- Keep 3.5 seconds of history (TIME-BASED)
        }
    end

    local currentTime = CurTime()
    local tracker = self.BasslineTracker

    -- Get current bass energy
    local bassEnergy = self:GetFrequencyIntensity("Bass")

    -- Record bass energy with timestamp (TIME-BASED, not frame count)
    table.insert(tracker.history, {
        time = currentTime,
        energy = bassEnergy
    })

    -- CRITICAL FIX: Remove old entries based on TIME, not count
    -- This ensures consistent behavior at any FPS (30, 60, 144, 800, etc.)
    while #tracker.history > 0 and (currentTime - tracker.history[1].time) > tracker.maxHistoryTime do
        table.remove(tracker.history, 1)
    end

    -- Need enough history to detect patterns (at least 1 second)
    if #tracker.history < 2 or (currentTime - tracker.history[1].time) < 1.0 then
        return false, 0, "none"
    end

    -- Detect peaks in bass energy (local maxima)
    local peaks = {}
    for i = 2, #tracker.history - 1 do
        local prev = tracker.history[i-1].energy
        local curr = tracker.history[i].energy
        local next = tracker.history[i+1].energy

        -- Peak detection: current value higher than neighbors and above threshold
        if curr > prev and curr > next and curr > 0.3 then
            table.insert(peaks, tracker.history[i].time)  -- Store TIME, not index
        end
    end

    -- Need at least 4 peaks to establish a pattern
    if #peaks < 4 then
        return false, 0, "none"
    end

    -- Calculate TIME INTERVALS between peaks (in seconds)
    local intervals = {}
    for i = 2, #peaks do
        table.insert(intervals, peaks[i] - peaks[i-1])  -- Time difference in seconds
    end

    -- Calculate average interval
    local avgInterval = 0
    for _, interval in ipairs(intervals) do
        avgInterval = avgInterval + interval
    end
    avgInterval = avgInterval / #intervals

    -- Calculate deviation from average (consistency measure)
    local deviation = 0
    for _, interval in ipairs(intervals) do
        deviation = deviation + math.abs(interval - avgInterval)
    end
    deviation = deviation / #intervals

    -- Low deviation = consistent pattern (groove)
    -- Consistency ranges from 0 (random) to 1 (perfect rhythm)
    local consistency = 1 - math.min(1, deviation / avgInterval)

    -- Only report if pattern is consistent enough
    if consistency > 0.7 then

        -- ===== CRITICAL FIX: BPM Calculation =====
        -- OLD (BROKEN): local fps = 1 / FrameTime()
        --               local bpm = fps / avgInterval
        -- This caused 30 FPS player to get BPM 26x lower than 800 FPS player!
        --
        -- NEW (CORRECT): BPM = beats per minute = 60 / seconds per beat
        -- avgInterval is already in seconds, so we just divide 60 by it
        -- This is now completely FPS-independent!

        local bpm = 60 / avgInterval  -- CORRECT: 60 seconds per minute / interval in seconds

        -- Classify groove type based on tempo
        local patternType = "none"

        if bpm < 90 then
            patternType = "slow_groove"      -- 60-90 BPM: Hip-hop, slow electronic
        elseif bpm < 120 then
            patternType = "mid_groove"       -- 90-120 BPM: House, pop, rock
        elseif bpm < 140 then
            patternType = "fast_groove"      -- 120-140 BPM: Techno, trance
        else
            patternType = "rapid_groove"     -- 140+ BPM: Drum & bass, hardcore
        end

        tracker.patternConfidence = consistency
        tracker.currentPattern = patternType

        return true, consistency, patternType
    end

    return false, 0, "none"
end

--[[
    Detect energy build-ups and drops (common in EDM)

    Analyzes total energy trends over different time windows:
    - Short window (~0.6s): Recent energy level
    - Long window (~1.8s): Historical baseline

    States:
    - "building": Energy steadily increasing (pre-drop tension)
    - "dropping": Sudden energy release after build-up (the drop!)
    - "steady": Normal playback, no significant change

    @return string, number: Current state, intensity (0-1)
]]
function ENT:DetectEnergyTransition()
    -- Initialize transition detector
    if not self.TransitionDetector then
        self.TransitionDetector = {
            energyHistory = {},        -- TIME-BASED history
            state = "steady",
            buildStartTime = 0,
            dropTime = 0,
            peakEnergy = 0,
            maxHistoryTime = 5.0       -- Keep 5 seconds of history (TIME-BASED)
        }
    end

    local detector = self.TransitionDetector
    local currentTime = CurTime()

    -- Calculate total energy across all frequencies
    local totalEnergy = 0
    if self.FFTData then
        for i = 1, #self.FFTData do
            totalEnergy = totalEnergy + (self.FFTData[i] or 0)
        end
        totalEnergy = totalEnergy / #self.FFTData
    end

    -- Store energy with timestamp (TIME-BASED)
    table.insert(detector.energyHistory, {
        time = currentTime,
        energy = totalEnergy
    })

    -- CRITICAL FIX: Remove old entries based on TIME, not count
    while #detector.energyHistory > 0 and (currentTime - detector.energyHistory[1].time) > detector.maxHistoryTime do
        table.remove(detector.energyHistory, 1)
    end

    -- Need enough history (at least 2 seconds)
    if #detector.energyHistory < 2 or (currentTime - detector.energyHistory[1].time) < 2.0 then
        return "steady", 0
    end

    -- Calculate energy trend over different TIME WINDOWS (not frame counts)
    local shortWindowTime = 0.6  -- 0.6 seconds (recent)
    local longWindowTime = 1.8   -- 1.8 seconds (historical)

    local shortAvg = 0
    local shortCount = 0
    local longAvg = 0
    local longCount = 0

    -- Calculate averages by TIME RANGE, not frame count
    for i, entry in ipairs(detector.energyHistory) do
        local age = currentTime - entry.time

        -- Short-term average (last 0.6 seconds)
        if age <= shortWindowTime then
            shortAvg = shortAvg + entry.energy
            shortCount = shortCount + 1
        end

        -- Long-term average (last 1.8 seconds)
        if age <= longWindowTime then
            longAvg = longAvg + entry.energy
            longCount = longCount + 1
        end
    end

    shortAvg = shortCount > 0 and (shortAvg / shortCount) or 0
    longAvg = longCount > 0 and (longAvg / longCount) or 0

    -- Track peak energy (with slow decay)
    detector.peakEnergy = math.max(detector.peakEnergy * 0.9, totalEnergy)

    -- Detect build-up: steadily increasing energy
    local energySlope = shortAvg - longAvg

    if energySlope > 0.05 and totalEnergy > longAvg * 1.2 then
        -- Building up!
        if detector.state ~= "building" then
            detector.buildStartTime = currentTime
        end
        detector.state = "building"

        -- Calculate build intensity based on duration and slope
        local buildDuration = currentTime - detector.buildStartTime
        local intensity = math.min(1, buildDuration / 5) * math.min(1, energySlope * 10)

        return "building", intensity

    elseif totalEnergy > detector.peakEnergy * 0.85 and detector.state == "building" then
        -- Drop detected! (high energy after build)
        detector.state = "dropping"
        detector.dropTime = currentTime

        return "dropping", 1.0

    elseif detector.state == "dropping" and currentTime - detector.dropTime < 0.5 then
        -- Still in drop phase (0.5 second window)
        local dropProgress = (currentTime - detector.dropTime) / 0.5
        return "dropping", 1 - dropProgress

    else
        -- Steady state (normal playback)
        detector.state = "steady"
        return "steady", 0
    end
end<|MERGE_RESOLUTION|>--- conflicted
+++ resolved
@@ -309,7 +309,6 @@
 function ENT:DetectBeatsAdvanced()
     -- ===== EXISTING BEAT DETECTION =====
 
-<<<<<<< HEAD
     -- KICK DRUM DETECTION (low frequency, 20-80 Hz)
     -- Typically the strongest beat element in most music
     -- Uses SubBass range for the fundamental frequency of the kick
@@ -361,55 +360,6 @@
     if clapDetected then
         self:OnBeatDetected(clapIntensity, "Clap")
     end
-=======
-	-- KICK DRUM DETECTION (low frequency, 20-60 Hz)
-	-- Typically the strongest beat element in most music
-	local kickDetected, kickIntensity = self:DetectFrequencyBeat(
-	    "SubBass",  -- Frequency range to analyze
-	    "Kick",     -- Beat type identifier
-	    1.0,        -- Threshold multiplier (sensitive for deep bass)
-	    0.1         -- Cooldown time (seconds) between detections
-	)
-	if kickDetected then
-	    self:OnBeatDetected(kickIntensity, "Kick")
-	end
-
-	-- SNARE DRUM DETECTION (mid frequency, 500-2000 Hz)
-	-- Usually on beats 2 and 4 in most music
-	local snareDetected, snareIntensity = self:DetectFrequencyBeat(
-	    "Mid",
-	    "Snare",
-	    1.2,        -- Slightly higher threshold to avoid bass bleed
-	    0.1
-	)
-	if snareDetected then
-	    self:OnBeatDetected(snareIntensity, "Snare")
-	end
-
-	-- HI-HAT DETECTION (high frequency, 4000-8000 Hz)
-	-- Rapid rhythmic element, often every 8th or 16th note
-	local hihatDetected, hihatIntensity = self:DetectFrequencyBeat(
-	    "High",
-	    "HiHat",
-	    1.5,        -- Higher threshold for noisy highs
-	    0.1
-	)
-	if hihatDetected then
-	    self:OnBeatDetected(hihatIntensity, "HiHat")
-	end
-
-	-- CLAP/PERCUSSION DETECTION (high-mid frequency, 2000-4000 Hz)
-	-- Hand claps, snaps, and other percussive elements
-	local clapDetected, clapIntensity = self:DetectFrequencyBeat(
-	    "HighMid",
-	    "Clap",
-	    1.3,        -- Medium-high threshold
-	    0.1
-	)
-	if clapDetected then
-	    self:OnBeatDetected(clapIntensity, "Clap")
-	end
->>>>>>> 27aeb451
 
     -- ===== NEW ADVANCED DETECTION =====
 
