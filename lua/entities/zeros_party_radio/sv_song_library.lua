--- conflicted
+++ resolved
@@ -95,52 +95,11 @@
     end
 end
 
-<<<<<<< HEAD
-    -- Update song duration in library
-    function ZerosRaveReactor.UpdateSongDuration(hash, duration)
-        local hashStr = tostring(hash)
-
-        -- Check if song exists
-        if not ZerosRaveReactor.SongLibrary[hashStr] then
-            return false, "Song not found in library"
-        end
-
-        -- Validate duration (must be between 1 second and 2 hours)
-        duration = tonumber(duration) or 0
-        if duration < 1 or duration > 7200 then
-            return false, "Invalid duration"
-        end
-
-        local song = ZerosRaveReactor.SongLibrary[hashStr]
-
-        -- Only update if duration is not already set (first report wins)
-        if not song.duration or song.duration == 0 then
-            song.duration = math.Round(duration)
-
-            -- Save to disk
-            ZerosRaveReactor.SaveSongLibrary()
-
-            -- Broadcast update to all clients
-            ZerosRaveReactor.BroadcastLibraryUpdate()
-
-            print("[Party Radio] Updated duration for '" .. song.name .. "': " .. song.duration .. "s")
-            return true, song.duration
-        end
-
-        -- Duration already known, return existing value
-        return true, song.duration
-    end
-
-    -- Get song by hash
-    function ZerosRaveReactor.GetSongByHash(hash)
-        return ZerosRaveReactor.SongLibrary[tostring(hash)]
-=======
 -- Add a new song to the library
 function ZerosRaveReactor.AddSongToLibrary(url, name, artist, genre, playerSteamID)
     -- Validate URL
     if not url or url == "" then
         return false, "Invalid URL"
->>>>>>> 22389913
     end
 
     -- Generate hash
@@ -181,10 +140,44 @@
         return false, "Song not found in library"
     end
 
-    -- Check if it's a default song
-    local song = ZerosRaveReactor.SongLibrary[hashStr]
-    if song.isDefault then
-        return false, "Cannot remove default songs from library"
+    -- Update song duration in library
+    function ZerosRaveReactor.UpdateSongDuration(hash, duration)
+        local hashStr = tostring(hash)
+
+        -- Check if song exists
+        if not ZerosRaveReactor.SongLibrary[hashStr] then
+            return false, "Song not found in library"
+        end
+
+        -- Validate duration (must be between 1 second and 2 hours)
+        duration = tonumber(duration) or 0
+        if duration < 1 or duration > 7200 then
+            return false, "Invalid duration"
+        end
+
+        local song = ZerosRaveReactor.SongLibrary[hashStr]
+
+        -- Only update if duration is not already set (first report wins)
+        if not song.duration or song.duration == 0 then
+            song.duration = math.Round(duration)
+
+            -- Save to disk
+            ZerosRaveReactor.SaveSongLibrary()
+
+            -- Broadcast update to all clients
+            ZerosRaveReactor.BroadcastLibraryUpdate()
+
+            print("[Party Radio] Updated duration for '" .. song.name .. "': " .. song.duration .. "s")
+            return true, song.duration
+        end
+
+        -- Duration already known, return existing value
+        return true, song.duration
+    end
+
+    -- Get song by hash
+    function ZerosRaveReactor.GetSongByHash(hash)
+        return ZerosRaveReactor.SongLibrary[tostring(hash)]
     end
 
     -- Check if player is SuperAdmin
